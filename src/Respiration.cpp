--- conflicted
+++ resolved
@@ -47,13 +47,6 @@
   Wire.setClock(400000);   
 
   ADS.begin();
-<<<<<<< HEAD
-=======
-  ADS.setGain(1);    //  6.144 volt
-  ADS.setDataRate(4);  //  0 = slow   4 = medium   7 = fast
-  ADS.setMode(0);      //  continuous mode
-  ADS.readADC(2);  
->>>>>>> b671c81a
 
   respSensorAmplitudeLop = Lop(0.001);  // original value 0.001
   respSensorBpmLop = Lop(0.001);        // original value 0.001
@@ -116,10 +109,9 @@
   // Read analog value if needed.
   // respSensorReading = ADS.getValue(); //this is a dummy read to clear the adc.  This is needed at higher sampling frequencies.
   respSensorReading = ADS.getValue();
-<<<<<<< HEAD
+
   temperature = thermistor.readTemp(respSensorReading);
-=======
->>>>>>> b671c81a
+
   
   respSensorFiltered = respMinMax.filter(respSensorReading);
   respSensorAmplitude = respMinMax.getMax() - respMinMax.getMin();
